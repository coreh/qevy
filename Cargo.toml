[package]
name = "qevy"
version = "0.1.0"
edition = "2021"
repository = "https://github.com/BrianWiz/qevy"
description = "Quake .map files for the Bevy game engine."
license = "MIT OR Apache-2.0"
keywords = ["quake", "bevy", "game", "engine", "map", "bsp"]
authors = ["Brian Howard <brian.howard@hey.com>"]

# See more keys and their definitions at https://doc.rust-lang.org/cargo/reference/manifest.html

[dependencies]
anyhow = "1.0.75"
async-lock = "3.0.0"
bevy = "0.12"
regex = "1.10.2"
ron = "0.8.1"
thiserror = "1.0.50"
usage = "1.4.0"

shalrath = "0.2.5"
<<<<<<< HEAD
shambler = { git = "https://github.com/odecay/shambler.git" }
bevy_xpbd_3d = { version = "0.3.1", optional = true }

[features]
xpbd = ["bevy_xpbd_3d"]

[[example]]
name = "first_person"
required-features = ["xpbd"]
=======
shambler = {path = "./shambler"}
bevy_xpbd_3d = { version = "0.3.1", optional = true }
bevy_rapier3d = { version = "0.23.0", optional = true }

[features]
xpbd=["bevy_xpbd_3d"]
rapier=["bevy_rapier3d"]
>>>>>>> 9eac1b2a
<|MERGE_RESOLUTION|>--- conflicted
+++ resolved
@@ -20,22 +20,15 @@
 usage = "1.4.0"
 
 shalrath = "0.2.5"
-<<<<<<< HEAD
 shambler = { git = "https://github.com/odecay/shambler.git" }
 bevy_xpbd_3d = { version = "0.3.1", optional = true }
-
-[features]
-xpbd = ["bevy_xpbd_3d"]
 
 [[example]]
 name = "first_person"
 required-features = ["xpbd"]
-=======
-shambler = {path = "./shambler"}
 bevy_xpbd_3d = { version = "0.3.1", optional = true }
 bevy_rapier3d = { version = "0.23.0", optional = true }
 
 [features]
-xpbd=["bevy_xpbd_3d"]
-rapier=["bevy_rapier3d"]
->>>>>>> 9eac1b2a
+xpbd = ["bevy_xpbd_3d"]
+rapier = ["bevy_rapier3d"]