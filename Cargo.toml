--- conflicted
+++ resolved
@@ -1,40 +1,36 @@
 workspace = { members = ["qevy-derive", "qevy-types"] }
 [package]
 name = "qevy"
-version = "0.2.0"
+version = "0.3.0"
 edition = "2021"
 repository = "https://github.com/BrianWiz/qevy"
 description = "Quake .map files for the Bevy game engine."
 license = "MIT OR Apache-2.0"
 keywords = ["quake", "bevy", "game", "engine", "map", "bsp"]
-authors = ["Brian Howard <brian.howard@hey.com>"]
+authors = [
+    "BrianWiz <https://github.com/BrianWiz>", 
+    "Zwazel <https://github.com/zwazel>",
+    "Coreh <https://github.com/coreh>",
+]
 
 # See more keys and their definitions at https://doc.rust-lang.org/cargo/reference/manifest.html
 
 [dependencies]
-<<<<<<< HEAD
+bevy = "0.14.2"
 qevy-derive = { path = "qevy-derive" }
 qevy-types = { path = "qevy-types" }
-
-=======
-anyhow = "1.0.81"
-async-lock = "3.3.0"
-bevy = "0.14.0"
->>>>>>> a7e9cb61
-regex = "1.10.4"
-bevy = "0.13.2"
-async-lock = "3.3.0"
-anyhow = "1.0.81"
+anyhow = "1.0.89"
+async-lock = "3.4.0"
+regex = "1.10.6"
 ron = "0.8.1"
-thiserror = "1.0.58"
+thiserror = "1.0.63"
 usage = "1.4.0"
-
 shalrath = "0.2.6"
-shambler = { git = "https://github.com/BrianWiz/shambler.git" }
+shambler = "0.2.0"
 avian3d = { version = "0.1.2", optional = true }
 bevy_rapier3d = { version = "0.27.0", optional = true }
 tracing = "0.1.40"
-serde = { version = "1.0.197", features = ["derive"] }
+serde = { version = "1.0.210", features = ["derive"] }
 
 [[example]]
 name = "first_person"
